from typing import Any, Dict, List, Tuple

import numpy as np
import torch
import torch.nn as nn
import torch.utils.data
import hydra
import logging
import inspect

from dmsp.models.trainers.base_trainer import BaseTrainer
from dmsp.models.noise.base_noise import BaseNoise
from dmsp.utils.process_data import validate_traj_list, preprocess


class SadEmilie(BaseTrainer):
    """SAmple Density Estimation MaxImum LIklihood Estimate (SAD EMILIE)"""

    def __init__(
        self,
        lookback: int,
        prediction_model: nn.Module,
        noise_model: BaseNoise,
        optimizer_cls: str = "torch.optim.Adam",
        optimizer_kwargs: Dict[str, Any] | None = None,
        k: int = 1,
        n_train_generated_samples: int = 30,
        use_log_loss_for_backprop: bool = True,
        device: str = "cpu",
        dtype: torch.dtype = torch.float32,
        stream_data: bool = True,
        dims_to_diff: List[bool] = None,
    ) -> None:
        super().__init__()

        self.lookback = lookback

        self.device = torch.device(device)
        self.dtype = dtype
        self.prediction_model = prediction_model.to(device=self.device)
        self.noise_model = noise_model
        self.dims_to_diff = dims_to_diff

        self.optimizer: torch.optim.Optimizer = hydra.utils.instantiate(
            {
                "_target_": optimizer_cls,
                **({} if optimizer_kwargs is None else optimizer_kwargs),
            },
            params=self.prediction_model.parameters(),
            _convert_="partial",
        )

        self.k = k
        self.n_train_generated_samples = n_train_generated_samples

        self.use_log_loss_for_backprop = use_log_loss_for_backprop
        self.mse_loss = torch.nn.MSELoss()

        self.stream_data = stream_data

    def validate_traj_list(
        self, trajectory_list: List[np.ndarray], sample_from_lookback: int = 0
    ) -> List[np.ndarray]:
        return validate_traj_list(
            trajectory_list=trajectory_list,
            lookback=self.lookback,
            sample_from_lookback=sample_from_lookback,
        )

    def preprocess(self, trajectory_list: List[np.ndarray]) -> torch.utils.data.Dataset:
        return preprocess(
            trajectory_list=trajectory_list,
            device=self.device,
            dtype=self.dtype,
            stream_data=self.stream_data,
            lookback=self.lookback,
            dims_to_diff=self.dims_to_diff,
            lookforward=1,
        )

    def sample(
        self,
        trajectory_list: List[np.ndarray],
        n_samples: int = 1,
        traj_length: int = 1,
        sample_from_lookback: int = 0,
    ) -> List[np.ndarray]:
        n_traj = len(trajectory_list)
        d = trajectory_list[0].shape[1]

        if not self.dims_to_diff:
            self.dims_to_diff = [True] * trajectory_list[0].shape[1]

        X = []
        if sample_from_lookback == 0:
            for traj in trajectory_list:
                res_X = []
                for j in range(len(self.dims_to_diff)):
                    if self.dims_to_diff[j]:
                        res_X.append(
                            np.diff(traj[-self.lookback - 1 :, j], axis=0).flatten()
                        )
                    else:
<<<<<<< HEAD
                        res_X.append(traj[-self.lookback :, j].flatten())
                X.append(np.stack(res_X))
=======
                        res_X.append(traj[-self.lookback:, j].flatten())
                X.append(np.concatenate(res_X))
>>>>>>> b7825050
        else:
            for traj in trajectory_list:
                res_X = []
                for j in range(len(self.dims_to_diff)):
                    if self.dims_to_diff[j]:
                        res_X.append(
                            np.diff(
                                traj[
                                    -self.lookback
                                    - 1
                                    - sample_from_lookback : -sample_from_lookback,
                                    j,
                                ],
                                axis=0,
                            ).flatten()
                        )
                    else:
<<<<<<< HEAD
                        res_X.append(traj[-self.lookback :, j].flatten())
=======
                        res_X.append(traj[-self.lookback - sample_from_lookback: - sample_from_lookback, j].flatten())
>>>>>>> b7825050
                X.append(np.concatenate(res_X))

        X = [X for _ in range(n_samples)]
        X = np.array(X)
        X = torch.tensor(X, device=self.device, dtype=self.dtype).swapaxes(
            0, 1
        )  # (n_traj, n_samples, lookback * d)

        samples = np.zeros((n_traj, n_samples, 1 + traj_length, d))

        for i, traj in enumerate(trajectory_list):
            if sample_from_lookback == 0:
                samples[i, :, 0, :] = np.repeat(traj[-1:, :], repeats=n_samples, axis=0)
            else:
                samples[i, :, 0, :] = np.repeat(
                    traj[-1 - sample_from_lookback : -sample_from_lookback, :],
                    repeats=n_samples,
                    axis=0,
                )

        for t in range(1, 1 + traj_length):
            with torch.no_grad():
                noise = self.noise_model.sample(
                    n_samples=n_traj * n_samples,
                    device=self.device,
                )  # (n_traj * n_samples, noise_size)

                yhat: torch.Tensor = self.prediction_model(
                    (noise, X.reshape((-1, X.shape[-1])))
                ).reshape(
                    (n_traj, n_samples, d)
                )  # (n_traj, n_samples, d)
                samples[:, :, t, :] = yhat.detach().cpu().numpy()
                X[:, :, :-d] = X[:, :, d:]
                X[:, :, -d:] = yhat

        res = []
        for i in range(samples.shape[-1]):
            if self.dims_to_diff[i]:
                res.append(samples.cumsum(axis=2)[:, :, 1:, i])
            else:
                res.append(samples[:, :, 1:, i])
        ret_val = np.stack(res, axis=3)

        return list(ret_val)

    def load_model(self, path: str) -> None:
        self.prediction_model.load_state_dict(
            torch.load(path, map_location=self.device)
        )

    def save_model(self, path: str) -> None:
        torch.save(self.prediction_model.state_dict(), path)

    def calculate_loss(
        self, batch: List[torch.Tensor]
    ) -> Tuple[torch.Tensor, torch.Tensor]:
        X, y = batch  # (batch_size, lookback * d), (batch_size, d)

        batch_size, d = y.shape

        X = X.unsqueeze(1).repeat(
            (1, self.n_train_generated_samples, 1)
        )  # (batch_size, n_samples, lookback * d)

        noise = self.noise_model.sample(
            n_samples=batch_size * self.n_train_generated_samples,
            device=self.device,
        )  # (batch_size * n_samples, noise_size)

        yhats: torch.Tensor = self.prediction_model(
            (noise, X.reshape((-1, X.shape[-1])))
        ).reshape(
            (batch_size, self.n_train_generated_samples, d)
        )  # (batch_size, n_samples, d)

        distances = torch.norm(
            yhats - y.unsqueeze(1), dim=-1
        )  # (batch_size, n_samples)
        kth_closest_indices = torch.topk(distances, k=self.k, largest=False, dim=1)[1][
            :, -1
        ]  # (batch_size)
        kth_closest_samples = yhats[torch.arange(batch_size), kth_closest_indices, :]

        loss: torch.Tensor = self.mse_loss(kth_closest_samples, y)

        log_loss = torch.log(loss)

        return loss, log_loss

    def train(
        self, train_batch: List[torch.Tensor], epoch: int
    ) -> torch.Dict[str, float]:

        self.optimizer.zero_grad()

        loss, log_loss = self.calculate_loss(batch=train_batch)

        if self.use_log_loss_for_backprop:
            log_loss.backward()
        else:
            loss.backward()
        self.optimizer.step()

        return {"train/loss": loss.item(), "train/log_loss": log_loss.item()}

    def eval(self, eval_batch: List[torch.Tensor]) -> Dict[str, float]:
        with torch.no_grad():
            loss, log_loss = self.calculate_loss(batch=eval_batch)
        return {"eval/loss": loss.item(), "eval/log_loss": log_loss.item()}<|MERGE_RESOLUTION|>--- conflicted
+++ resolved
@@ -101,13 +101,8 @@
                             np.diff(traj[-self.lookback - 1 :, j], axis=0).flatten()
                         )
                     else:
-<<<<<<< HEAD
-                        res_X.append(traj[-self.lookback :, j].flatten())
-                X.append(np.stack(res_X))
-=======
                         res_X.append(traj[-self.lookback:, j].flatten())
                 X.append(np.concatenate(res_X))
->>>>>>> b7825050
         else:
             for traj in trajectory_list:
                 res_X = []
@@ -125,11 +120,7 @@
                             ).flatten()
                         )
                     else:
-<<<<<<< HEAD
-                        res_X.append(traj[-self.lookback :, j].flatten())
-=======
                         res_X.append(traj[-self.lookback - sample_from_lookback: - sample_from_lookback, j].flatten())
->>>>>>> b7825050
                 X.append(np.concatenate(res_X))
 
         X = [X for _ in range(n_samples)]
